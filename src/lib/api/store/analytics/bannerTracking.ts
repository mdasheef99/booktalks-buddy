/**
 * Banner Analytics Tracking Module
 * Handles banner-specific event tracking and data collection for multiple banners
 * 
 * This module provides the core infrastructure for tracking banner interactions
 * including views, clicks, and detail page visits across multiple banners simultaneously.
 */

import { supabase } from '@/lib/supabase';

// Banner tracking event interface with multi-banner support
export interface BannerTrackingEvent {
  bannerId: string;
  bannerTitle?: string;
  bannerType?: 'text' | 'image' | 'mixed';
  eventType: 'impression' | 'click' | 'detail_view';
  sessionId: string;
  userId?: string;
  metadata?: {
    bannerPosition?: number;
    totalBannersVisible?: number;
    viewDuration?: number;
    clickPosition?: { x: number; y: number };
    deviceType?: 'mobile' | 'desktop' | 'tablet';
    referrer?: string;
    userAgent?: string;
  };
}

// Session management for consistent tracking
export class SessionManager {
  private static sessionId: string | null = null;

  /**
   * Get or create a session ID for tracking
   */
  static getSessionId(): string {
    if (!this.sessionId) {
      this.sessionId = `session_${Date.now()}_${Math.random().toString(36).substr(2, 9)}`;
    }
    return this.sessionId;
  }

  /**
   * Reset session (useful for testing)
   */
  static resetSession(): void {
    this.sessionId = null;
  }
}

// Device detection utility
export class DeviceDetector {
  /**
   * Detect device type based on user agent and screen size
   */
  static getDeviceType(): 'mobile' | 'desktop' | 'tablet' {
    if (typeof window === 'undefined') return 'desktop';
    
    const userAgent = navigator.userAgent.toLowerCase();
    const screenWidth = window.innerWidth;
    
    if (userAgent.includes('mobile') || screenWidth < 768) {
      return 'mobile';
    } else if (userAgent.includes('tablet') || (screenWidth >= 768 && screenWidth < 1024)) {
      return 'tablet';
    }
    return 'desktop';
  }
}

/**
 * Banner Tracking API - Core tracking functionality
 */
export class BannerTrackingAPI {
  /**
   * Track banner impression (view)
   * Called when a banner becomes visible to the user
   */
  static async trackBannerView(
    storeId: string,
    bannerId: string,
    sessionId: string,
    metadata?: Partial<BannerTrackingEvent['metadata']>
  ): Promise<void> {
    try {
      const trackingData = {
        store_id: storeId,
        event_type: 'banner_view',
        section_name: 'banners',
        element_id: bannerId,
        element_type: 'promotional_banner',
        session_id: sessionId,
        user_agent: navigator.userAgent,
        interaction_data: {
          deviceType: DeviceDetector.getDeviceType(),
          timestamp: new Date().toISOString(),
          ...metadata
        },
        timestamp: new Date().toISOString()
      };

      const { error } = await supabase
        .from('store_landing_analytics')
        .insert(trackingData);

      if (error) {
        console.error('Banner view tracking error:', error);
      } else {
        console.log('Banner view tracked:', bannerId);
      }
    } catch (error) {
      console.error('Banner view tracking failed:', error);
    }
  }

  /**
   * Track banner click
   * Called when a user clicks on a banner
   */
  static async trackBannerClick(
    storeId: string,
    bannerId: string,
    sessionId: string,
    metadata?: Partial<BannerTrackingEvent['metadata']>
  ): Promise<void> {
    try {
      const trackingData = {
        store_id: storeId,
        event_type: 'banner_click',
        section_name: 'banners',
        element_id: bannerId,
        element_type: 'promotional_banner',
        session_id: sessionId,
        user_agent: navigator.userAgent,
        interaction_data: {
          deviceType: DeviceDetector.getDeviceType(),
          timestamp: new Date().toISOString(),
          ...metadata
        },
        timestamp: new Date().toISOString()
      };

      const { error } = await supabase
        .from('store_landing_analytics')
        .insert(trackingData);

      if (error) {
        console.error('Banner click tracking error:', error);
      } else {
        console.log('Banner click tracked:', bannerId);
      }
    } catch (error) {
      console.error('Banner click tracking failed:', error);
    }
  }

  /**
   * Track banner detail page view
   * Called when a user visits a banner detail page
   */
  static async trackBannerDetailView(
    storeId: string,
    bannerId: string,
    sessionId: string,
    metadata?: Partial<BannerTrackingEvent['metadata']>
  ): Promise<void> {
    try {
      const trackingData = {
        store_id: storeId,
        event_type: 'banner_detail_view',
        section_name: 'banners',
        element_id: bannerId,
        element_type: 'promotional_banner',
        session_id: sessionId,
        user_agent: navigator.userAgent,
        interaction_data: {
          deviceType: DeviceDetector.getDeviceType(),
          timestamp: new Date().toISOString(),
          ...metadata
        },
        timestamp: new Date().toISOString()
      };

      const { error } = await supabase
        .from('store_landing_analytics')
        .insert(trackingData);

      if (error) {
        console.error('Banner detail view tracking error:', error);
      } else {
        console.log('Banner detail view tracked:', bannerId);
      }
    } catch (error) {
      console.error('Banner detail view tracking failed:', error);
    }
  }

  /**
   * Batch track multiple banner events
   * Useful for tracking multiple banner impressions simultaneously
   */
  static async trackMultipleBannerEvents(
    storeId: string,
    events: Array<{
      bannerId: string;
      eventType: 'impression' | 'click' | 'detail_view';
      metadata?: Partial<BannerTrackingEvent['metadata']>;
    }>,
    sessionId: string
  ): Promise<void> {
    try {
      const trackingData = events.map(event => ({
        store_id: storeId,
        event_type: `banner_${event.eventType}`,
        section_name: 'banners',
        element_id: event.bannerId,
        element_type: 'promotional_banner',
        session_id: sessionId,
        user_agent: navigator.userAgent,
        interaction_data: {
          deviceType: DeviceDetector.getDeviceType(),
          timestamp: new Date().toISOString(),
          ...event.metadata
        },
        timestamp: new Date().toISOString()
      }));

      const { error } = await supabase
        .from('store_landing_analytics')
        .insert(trackingData);

      if (error) {
        console.error('Batch banner tracking error:', error);
      } else {
        console.log('Batch banner events tracked:', events.length);
      }
    } catch (error) {
      console.error('Batch banner tracking failed:', error);
    }
  }

  /**
   * Get current session analytics summary (for debugging)
   */
  static async getSessionAnalytics(
    storeId: string,
    sessionId: string
  ): Promise<any> {
    try {
      const { data, error } = await supabase
        .from('store_landing_analytics')
        .select('*')
        .eq('store_id', storeId)
        .eq('session_id', sessionId)
        .eq('section_name', 'banners')
        .order('timestamp', { ascending: false });

      if (error) {
        console.error('Session analytics error:', error);
        return null;
      }

      return data;
    } catch (error) {
      console.error('Session analytics failed:', error);
      return null;
    }
  }
}

<<<<<<< HEAD
// Export default
=======
// Export default API
>>>>>>> 0c03daba
export default BannerTrackingAPI;<|MERGE_RESOLUTION|>--- conflicted
+++ resolved
@@ -269,9 +269,5 @@
   }
 }
 
-<<<<<<< HEAD
-// Export default
-=======
 // Export default API
->>>>>>> 0c03daba
 export default BannerTrackingAPI;